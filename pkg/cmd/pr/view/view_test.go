package view

import (
	"bytes"
	"encoding/json"
	"fmt"
	"io/ioutil"
	"net/http"
	"os"
	"testing"

	"github.com/cli/cli/api"
	"github.com/cli/cli/internal/ghrepo"
	"github.com/cli/cli/internal/run"
	"github.com/cli/cli/pkg/cmd/pr/shared"
	"github.com/cli/cli/pkg/cmdutil"
	"github.com/cli/cli/pkg/httpmock"
	"github.com/cli/cli/pkg/iostreams"
	"github.com/cli/cli/test"
	"github.com/google/shlex"
	"github.com/stretchr/testify/assert"
	"github.com/stretchr/testify/require"
)

func Test_NewCmdView(t *testing.T) {
	tests := []struct {
		name    string
		args    string
		isTTY   bool
		want    ViewOptions
		wantErr string
	}{
		{
			name:  "number argument",
			args:  "123",
			isTTY: true,
			want: ViewOptions{
				SelectorArg: "123",
				BrowserMode: false,
			},
		},
		{
			name:  "no argument",
			args:  "",
			isTTY: true,
			want: ViewOptions{
				SelectorArg: "",
				BrowserMode: false,
			},
		},
		{
			name:  "web mode",
			args:  "123 -w",
			isTTY: true,
			want: ViewOptions{
				SelectorArg: "123",
				BrowserMode: true,
			},
		},
		{
			name:    "no argument with --repo override",
			args:    "-R owner/repo",
			isTTY:   true,
			wantErr: "argument required when using the --repo flag",
		},
		{
			name:  "comments",
			args:  "123 -c",
			isTTY: true,
			want: ViewOptions{
				SelectorArg: "123",
				Comments:    true,
			},
		},
	}
	for _, tt := range tests {
		t.Run(tt.name, func(t *testing.T) {
			io, _, _, _ := iostreams.Test()
			io.SetStdoutTTY(tt.isTTY)
			io.SetStdinTTY(tt.isTTY)
			io.SetStderrTTY(tt.isTTY)

			f := &cmdutil.Factory{
				IOStreams: io,
			}

			var opts *ViewOptions
			cmd := NewCmdView(f, func(o *ViewOptions) error {
				opts = o
				return nil
			})
			cmd.PersistentFlags().StringP("repo", "R", "", "")

			argv, err := shlex.Split(tt.args)
			require.NoError(t, err)
			cmd.SetArgs(argv)

			cmd.SetIn(&bytes.Buffer{})
			cmd.SetOut(ioutil.Discard)
			cmd.SetErr(ioutil.Discard)

			_, err = cmd.ExecuteC()
			if tt.wantErr != "" {
				require.EqualError(t, err, tt.wantErr)
				return
			} else {
				require.NoError(t, err)
			}

			assert.Equal(t, tt.want.SelectorArg, opts.SelectorArg)
		})
	}
}

func runCommand(rt http.RoundTripper, branch string, isTTY bool, cli string) (*test.CmdOut, error) {
	io, _, stdout, stderr := iostreams.Test()
	io.SetStdoutTTY(isTTY)
	io.SetStdinTTY(isTTY)
	io.SetStderrTTY(isTTY)

	browser := &cmdutil.TestBrowser{}
	factory := &cmdutil.Factory{
		IOStreams: io,
		Browser:   browser,
	}

	cmd := NewCmdView(factory, nil)

	argv, err := shlex.Split(cli)
	if err != nil {
		return nil, err
	}
	cmd.SetArgs(argv)

	cmd.SetIn(&bytes.Buffer{})
	cmd.SetOut(ioutil.Discard)
	cmd.SetErr(ioutil.Discard)

	_, err = cmd.ExecuteC()
	return &test.CmdOut{
		OutBuf:     stdout,
		ErrBuf:     stderr,
		BrowsedURL: browser.BrowsedURL(),
	}, err
}

// hack for compatibility with old JSON fixture files
func prFromFixtures(fixtures map[string]string) (*api.PullRequest, error) {
	var response struct {
		Data struct {
			Repository struct {
				PullRequest *api.PullRequest
			}
		}
	}

	ff, err := os.Open(fixtures["PullRequestByNumber"])
	if err != nil {
		return nil, err
	}
	defer ff.Close()

	dec := json.NewDecoder(ff)
	err = dec.Decode(&response)
	if err != nil {
		return nil, err
	}

	for name := range fixtures {
		switch name {
		case "PullRequestByNumber":
		case "ReviewsForPullRequest", "CommentsForPullRequest":
			ff, err := os.Open(fixtures[name])
			if err != nil {
				return nil, err
			}
			defer ff.Close()
			dec := json.NewDecoder(ff)
			err = dec.Decode(&response)
			if err != nil {
				return nil, err
			}
		default:
			return nil, fmt.Errorf("unrecognized fixture type: %q", name)
		}
	}

	return response.Data.Repository.PullRequest, nil
}

func TestPRView_Preview_nontty(t *testing.T) {
	tests := map[string]struct {
		branch          string
		args            string
		fixtures        map[string]string
		expectedOutputs []string
	}{
		"Open PR without metadata": {
			branch: "master",
			args:   "12",
			fixtures: map[string]string{
				"PullRequestByNumber": "./fixtures/prViewPreview.json",
			},
			expectedOutputs: []string{
				`title:\tBlueberries are from a fork\n`,
				`state:\tOPEN\n`,
				`author:\tnobody\n`,
				`labels:\t\n`,
				`assignees:\t\n`,
				`reviewers:\t\n`,
				`projects:\t\n`,
				`milestone:\t\n`,
				`url:\thttps://github.com/OWNER/REPO/pull/12\n`,
				`additions:\t100\n`,
				`deletions:\t10\n`,
				`number:\t12\n`,
				`blueberries taste good`,
			},
		},
		"Open PR with metadata by number": {
			branch: "master",
			args:   "12",
			fixtures: map[string]string{
				"PullRequestByNumber": "./fixtures/prViewPreviewWithMetadataByNumber.json",
			},
			expectedOutputs: []string{
				`title:\tBlueberries are from a fork\n`,
				`reviewers:\t1 \(Requested\)\n`,
				`assignees:\tmarseilles, monaco\n`,
				`labels:\tone, two, three, four, five\n`,
				`projects:\tProject 1 \(column A\), Project 2 \(column B\), Project 3 \(column C\), Project 4 \(Awaiting triage\)\n`,
				`milestone:\tuluru\n`,
				`\*\*blueberries taste good\*\*`,
			},
		},
		"Open PR with reviewers by number": {
			branch: "master",
			args:   "12",
			fixtures: map[string]string{
				"PullRequestByNumber":   "./fixtures/prViewPreviewWithReviewersByNumber.json",
				"ReviewsForPullRequest": "./fixtures/prViewPreviewManyReviews.json",
			},
			expectedOutputs: []string{
				`title:\tBlueberries are from a fork\n`,
				`state:\tOPEN\n`,
				`author:\tnobody\n`,
				`labels:\t\n`,
				`assignees:\t\n`,
				`projects:\t\n`,
				`milestone:\t\n`,
				`additions:\t100\n`,
				`deletions:\t10\n`,
				`reviewers:\tDEF \(Commented\), def \(Changes requested\), ghost \(Approved\), hubot \(Commented\), xyz \(Approved\), 123 \(Requested\), abc \(Requested\), my-org\/team-1 \(Requested\)\n`,
				`\*\*blueberries taste good\*\*`,
			},
		},
		"Closed PR": {
			branch: "master",
			args:   "12",
			fixtures: map[string]string{
				"PullRequestByNumber": "./fixtures/prViewPreviewClosedState.json",
			},
			expectedOutputs: []string{
				`state:\tCLOSED\n`,
				`author:\tnobody\n`,
				`labels:\t\n`,
				`assignees:\t\n`,
				`reviewers:\t\n`,
				`projects:\t\n`,
				`milestone:\t\n`,
				`additions:\t100\n`,
				`deletions:\t10\n`,
				`\*\*blueberries taste good\*\*`,
			},
		},
		"Merged PR": {
			branch: "master",
			args:   "12",
			fixtures: map[string]string{
				"PullRequestByNumber": "./fixtures/prViewPreviewMergedState.json",
			},
			expectedOutputs: []string{
				`state:\tMERGED\n`,
				`author:\tnobody\n`,
				`labels:\t\n`,
				`assignees:\t\n`,
				`reviewers:\t\n`,
				`projects:\t\n`,
				`milestone:\t\n`,
				`additions:\t100\n`,
				`deletions:\t10\n`,
				`\*\*blueberries taste good\*\*`,
			},
		},
		"Draft PR": {
			branch: "master",
			args:   "12",
			fixtures: map[string]string{
				"PullRequestByNumber": "./fixtures/prViewPreviewDraftState.json",
			},
			expectedOutputs: []string{
				`title:\tBlueberries are from a fork\n`,
				`state:\tDRAFT\n`,
				`author:\tnobody\n`,
				`labels:`,
				`assignees:`,
				`reviewers:`,
				`projects:`,
				`milestone:`,
				`additions:\t100\n`,
				`deletions:\t10\n`,
				`\*\*blueberries taste good\*\*`,
			},
		},
	}

	for name, tc := range tests {
		t.Run(name, func(t *testing.T) {
			http := &httpmock.Registry{}
			defer http.Verify(t)

			pr, err := prFromFixtures(tc.fixtures)
			require.NoError(t, err)
			shared.RunCommandFinder("12", pr, ghrepo.New("OWNER", "REPO"))

			output, err := runCommand(http, tc.branch, false, tc.args)
			if err != nil {
				t.Errorf("error running command `%v`: %v", tc.args, err)
			}

			assert.Equal(t, "", output.Stderr())

			//nolint:staticcheck // prefer exact matchers over ExpectLines
			test.ExpectLines(t, output.String(), tc.expectedOutputs...)
		})
	}
}

func TestPRView_Preview(t *testing.T) {
	tests := map[string]struct {
		branch          string
		args            string
		fixtures        map[string]string
		expectedOutputs []string
	}{
		"Open PR without metadata": {
			branch: "master",
			args:   "12",
			fixtures: map[string]string{
				"PullRequestByNumber": "./fixtures/prViewPreview.json",
			},
			expectedOutputs: []string{
				`Blueberries are from a fork #12`,
				`Open.*nobody wants to merge 12 commits into master from blueberries.+100.-10`,
				`blueberries taste good`,
				`View this pull request on GitHub: https://github.com/OWNER/REPO/pull/12`,
			},
		},
		"Open PR with metadata by number": {
			branch: "master",
			args:   "12",
			fixtures: map[string]string{
				"PullRequestByNumber": "./fixtures/prViewPreviewWithMetadataByNumber.json",
			},
			expectedOutputs: []string{
				`Blueberries are from a fork #12`,
				`Open.*nobody wants to merge 12 commits into master from blueberries.+100.-10`,
				`Reviewers:.*1 \(.*Requested.*\)\n`,
				`Assignees:.*marseilles, monaco\n`,
				`Labels:.*one, two, three, four, five\n`,
				`Projects:.*Project 1 \(column A\), Project 2 \(column B\), Project 3 \(column C\), Project 4 \(Awaiting triage\)\n`,
				`Milestone:.*uluru\n`,
				`blueberries taste good`,
				`View this pull request on GitHub: https://github.com/OWNER/REPO/pull/12`,
			},
		},
		"Open PR with reviewers by number": {
			branch: "master",
			args:   "12",
			fixtures: map[string]string{
				"PullRequestByNumber":   "./fixtures/prViewPreviewWithReviewersByNumber.json",
				"ReviewsForPullRequest": "./fixtures/prViewPreviewManyReviews.json",
			},
			expectedOutputs: []string{
<<<<<<< HEAD
				`Blueberries are from a fork #12`,
				`Reviewers:.*DEF \(.*Commented.*\), def \(.*Changes requested.*\), ghost \(.*Approved.*\), hubot \(Commented\), xyz \(.*Approved.*\), 123 \(.*Requested.*\), Team 1 \(.*Requested.*\), abc \(.*Requested.*\)\n`,
=======
				`Blueberries are from a fork`,
				`Reviewers: DEF \(Commented\), def \(Changes requested\), ghost \(Approved\), hubot \(Commented\), xyz \(Approved\), 123 \(Requested\), abc \(Requested\), my-org\/team-1 \(Requested\)`,
>>>>>>> 548a91f0
				`blueberries taste good`,
				`View this pull request on GitHub: https://github.com/OWNER/REPO/pull/12`,
			},
		},
		"Closed PR": {
			branch: "master",
			args:   "12",
			fixtures: map[string]string{
				"PullRequestByNumber": "./fixtures/prViewPreviewClosedState.json",
			},
			expectedOutputs: []string{
				`Blueberries are from a fork #12`,
				`Closed.*nobody wants to merge 12 commits into master from blueberries.+100.-10`,
				`blueberries taste good`,
				`View this pull request on GitHub: https://github.com/OWNER/REPO/pull/12`,
			},
		},
		"Merged PR": {
			branch: "master",
			args:   "12",
			fixtures: map[string]string{
				"PullRequestByNumber": "./fixtures/prViewPreviewMergedState.json",
			},
			expectedOutputs: []string{
				`Blueberries are from a fork #12`,
				`Merged.*nobody wants to merge 12 commits into master from blueberries.+100.-10`,
				`blueberries taste good`,
				`View this pull request on GitHub: https://github.com/OWNER/REPO/pull/12`,
			},
		},
		"Draft PR": {
			branch: "master",
			args:   "12",
			fixtures: map[string]string{
				"PullRequestByNumber": "./fixtures/prViewPreviewDraftState.json",
			},
			expectedOutputs: []string{
				`Blueberries are from a fork #12`,
				`Draft.*nobody wants to merge 12 commits into master from blueberries.+100.-10`,
				`blueberries taste good`,
				`View this pull request on GitHub: https://github.com/OWNER/REPO/pull/12`,
			},
		},
	}

	for name, tc := range tests {
		t.Run(name, func(t *testing.T) {
			http := &httpmock.Registry{}
			defer http.Verify(t)

			pr, err := prFromFixtures(tc.fixtures)
			require.NoError(t, err)
			shared.RunCommandFinder("12", pr, ghrepo.New("OWNER", "REPO"))

			output, err := runCommand(http, tc.branch, true, tc.args)
			if err != nil {
				t.Errorf("error running command `%v`: %v", tc.args, err)
			}

			assert.Equal(t, "", output.Stderr())

			//nolint:staticcheck // prefer exact matchers over ExpectLines
			test.ExpectLines(t, output.String(), tc.expectedOutputs...)
		})
	}
}

func TestPRView_web_currentBranch(t *testing.T) {
	http := &httpmock.Registry{}
	defer http.Verify(t)

	shared.RunCommandFinder("", &api.PullRequest{URL: "https://github.com/OWNER/REPO/pull/10"}, ghrepo.New("OWNER", "REPO"))

	_, cmdTeardown := run.Stub()
	defer cmdTeardown(t)

	output, err := runCommand(http, "blueberries", true, "-w")
	if err != nil {
		t.Errorf("error running command `pr view`: %v", err)
	}

	assert.Equal(t, "", output.String())
	assert.Equal(t, "Opening github.com/OWNER/REPO/pull/10 in your browser.\n", output.Stderr())
	assert.Equal(t, "https://github.com/OWNER/REPO/pull/10", output.BrowsedURL)
}

func TestPRView_web_noResultsForBranch(t *testing.T) {
	http := &httpmock.Registry{}
	defer http.Verify(t)

	shared.RunCommandFinder("", nil, nil)

	_, cmdTeardown := run.Stub()
	defer cmdTeardown(t)

	_, err := runCommand(http, "blueberries", true, "-w")
	if err == nil || err.Error() != `no pull requests found` {
		t.Errorf("error running command `pr view`: %v", err)
	}
}

func TestPRView_tty_Comments(t *testing.T) {
	tests := map[string]struct {
		branch          string
		cli             string
		fixtures        map[string]string
		expectedOutputs []string
		wantsErr        bool
	}{
		"without comments flag": {
			branch: "master",
			cli:    "123",
			fixtures: map[string]string{
				"PullRequestByNumber":   "./fixtures/prViewPreviewSingleComment.json",
				"ReviewsForPullRequest": "./fixtures/prViewPreviewReviews.json",
			},
			expectedOutputs: []string{
				`some title #12`,
				`1 \x{1f615} • 2 \x{1f440} • 3 \x{2764}\x{fe0f}`,
				`some body`,
				`———————— Not showing 9 comments ————————`,
				`marseilles \(Collaborator\) • Jan  9, 2020 • Newest comment`,
				`4 \x{1f389} • 5 \x{1f604} • 6 \x{1f680}`,
				`Comment 5`,
				`Use --comments to view the full conversation`,
				`View this pull request on GitHub: https://github.com/OWNER/REPO/pull/12`,
			},
		},
		"with comments flag": {
			branch: "master",
			cli:    "123 --comments",
			fixtures: map[string]string{
				"PullRequestByNumber":    "./fixtures/prViewPreviewSingleComment.json",
				"ReviewsForPullRequest":  "./fixtures/prViewPreviewReviews.json",
				"CommentsForPullRequest": "./fixtures/prViewPreviewFullComments.json",
			},
			expectedOutputs: []string{
				`some title #12`,
				`some body`,
				`monalisa • Jan  1, 2020 • Edited`,
				`1 \x{1f615} • 2 \x{1f440} • 3 \x{2764}\x{fe0f} • 4 \x{1f389} • 5 \x{1f604} • 6 \x{1f680} • 7 \x{1f44e} • 8 \x{1f44d}`,
				`Comment 1`,
				`sam commented • Jan  2, 2020`,
				`1 \x{1f44e} • 1 \x{1f44d}`,
				`Review 1`,
				`View the full review: https://github.com/OWNER/REPO/pull/12#pullrequestreview-1`,
				`johnnytest \(Contributor\) • Jan  3, 2020`,
				`Comment 2`,
				`matt requested changes \(Owner\) • Jan  4, 2020`,
				`1 \x{1f615} • 1 \x{1f440}`,
				`Review 2`,
				`View the full review: https://github.com/OWNER/REPO/pull/12#pullrequestreview-2`,
				`elvisp \(Member\) • Jan  5, 2020`,
				`Comment 3`,
				`leah approved \(Member\) • Jan  6, 2020 • Edited`,
				`Review 3`,
				`View the full review: https://github.com/OWNER/REPO/pull/12#pullrequestreview-3`,
				`loislane \(Owner\) • Jan  7, 2020`,
				`Comment 4`,
				`louise dismissed • Jan  8, 2020`,
				`Review 4`,
				`View the full review: https://github.com/OWNER/REPO/pull/12#pullrequestreview-4`,
				`sam-spam • This comment has been marked as spam`,
				`marseilles \(Collaborator\) • Jan  9, 2020 • Newest comment`,
				`Comment 5`,
				`View this pull request on GitHub: https://github.com/OWNER/REPO/pull/12`,
			},
		},
		"with invalid comments flag": {
			branch:   "master",
			cli:      "123 --comments 3",
			wantsErr: true,
		},
	}
	for name, tt := range tests {
		t.Run(name, func(t *testing.T) {
			http := &httpmock.Registry{}
			defer http.Verify(t)

			if len(tt.fixtures) > 0 {
				pr, err := prFromFixtures(tt.fixtures)
				require.NoError(t, err)
				shared.RunCommandFinder("123", pr, ghrepo.New("OWNER", "REPO"))
			} else {
				shared.RunCommandFinder("123", nil, nil)
			}

			output, err := runCommand(http, tt.branch, true, tt.cli)
			if tt.wantsErr {
				assert.Error(t, err)
				return
			}
			assert.NoError(t, err)
			assert.Equal(t, "", output.Stderr())
			//nolint:staticcheck // prefer exact matchers over ExpectLines
			test.ExpectLines(t, output.String(), tt.expectedOutputs...)
		})
	}
}

func TestPRView_nontty_Comments(t *testing.T) {
	tests := map[string]struct {
		branch          string
		cli             string
		fixtures        map[string]string
		expectedOutputs []string
		wantsErr        bool
	}{
		"without comments flag": {
			branch: "master",
			cli:    "123",
			fixtures: map[string]string{
				"PullRequestByNumber":   "./fixtures/prViewPreviewSingleComment.json",
				"ReviewsForPullRequest": "./fixtures/prViewPreviewReviews.json",
			},
			expectedOutputs: []string{
				`title:\tsome title`,
				`state:\tOPEN`,
				`author:\tnobody`,
				`url:\thttps://github.com/OWNER/REPO/pull/12`,
				`some body`,
			},
		},
		"with comments flag": {
			branch: "master",
			cli:    "123 --comments",
			fixtures: map[string]string{
				"PullRequestByNumber":    "./fixtures/prViewPreviewSingleComment.json",
				"ReviewsForPullRequest":  "./fixtures/prViewPreviewReviews.json",
				"CommentsForPullRequest": "./fixtures/prViewPreviewFullComments.json",
			},
			expectedOutputs: []string{
				`author:\tmonalisa`,
				`association:\tnone`,
				`edited:\ttrue`,
				`status:\tnone`,
				`Comment 1`,
				`author:\tsam`,
				`association:\tnone`,
				`edited:\tfalse`,
				`status:\tcommented`,
				`Review 1`,
				`author:\tjohnnytest`,
				`association:\tcontributor`,
				`edited:\tfalse`,
				`status:\tnone`,
				`Comment 2`,
				`author:\tmatt`,
				`association:\towner`,
				`edited:\tfalse`,
				`status:\tchanges requested`,
				`Review 2`,
				`author:\telvisp`,
				`association:\tmember`,
				`edited:\tfalse`,
				`status:\tnone`,
				`Comment 3`,
				`author:\tleah`,
				`association:\tmember`,
				`edited:\ttrue`,
				`status:\tapproved`,
				`Review 3`,
				`author:\tloislane`,
				`association:\towner`,
				`edited:\tfalse`,
				`status:\tnone`,
				`Comment 4`,
				`author:\tlouise`,
				`association:\tnone`,
				`edited:\tfalse`,
				`status:\tdismissed`,
				`Review 4`,
				`author:\tmarseilles`,
				`association:\tcollaborator`,
				`edited:\tfalse`,
				`status:\tnone`,
				`Comment 5`,
			},
		},
		"with invalid comments flag": {
			branch:   "master",
			cli:      "123 --comments 3",
			wantsErr: true,
		},
	}
	for name, tt := range tests {
		t.Run(name, func(t *testing.T) {
			http := &httpmock.Registry{}
			defer http.Verify(t)

			if len(tt.fixtures) > 0 {
				pr, err := prFromFixtures(tt.fixtures)
				require.NoError(t, err)
				shared.RunCommandFinder("123", pr, ghrepo.New("OWNER", "REPO"))
			} else {
				shared.RunCommandFinder("123", nil, nil)
			}

			output, err := runCommand(http, tt.branch, false, tt.cli)
			if tt.wantsErr {
				assert.Error(t, err)
				return
			}
			assert.NoError(t, err)
			assert.Equal(t, "", output.Stderr())
			//nolint:staticcheck // prefer exact matchers over ExpectLines
			test.ExpectLines(t, output.String(), tt.expectedOutputs...)
		})
	}
}<|MERGE_RESOLUTION|>--- conflicted
+++ resolved
@@ -382,13 +382,8 @@
 				"ReviewsForPullRequest": "./fixtures/prViewPreviewManyReviews.json",
 			},
 			expectedOutputs: []string{
-<<<<<<< HEAD
 				`Blueberries are from a fork #12`,
-				`Reviewers:.*DEF \(.*Commented.*\), def \(.*Changes requested.*\), ghost \(.*Approved.*\), hubot \(Commented\), xyz \(.*Approved.*\), 123 \(.*Requested.*\), Team 1 \(.*Requested.*\), abc \(.*Requested.*\)\n`,
-=======
-				`Blueberries are from a fork`,
 				`Reviewers: DEF \(Commented\), def \(Changes requested\), ghost \(Approved\), hubot \(Commented\), xyz \(Approved\), 123 \(Requested\), abc \(Requested\), my-org\/team-1 \(Requested\)`,
->>>>>>> 548a91f0
 				`blueberries taste good`,
 				`View this pull request on GitHub: https://github.com/OWNER/REPO/pull/12`,
 			},
