package create

import (
	"fmt"
	"net/http"
	"path"
	"strings"

	"github.com/AlecAivazis/survey/v2"
	"github.com/MakeNowJust/heredoc"
	"github.com/cli/cli/git"
	"github.com/cli/cli/internal/config"
	"github.com/cli/cli/internal/ghrepo"
	"github.com/cli/cli/internal/run"
	"github.com/cli/cli/pkg/cmdutil"
	"github.com/cli/cli/pkg/iostreams"
	"github.com/cli/cli/pkg/prompt"
	"github.com/cli/cli/utils"
	"github.com/spf13/cobra"
)

type CreateOptions struct {
	HttpClient func() (*http.Client, error)
	Config     func() (config.Config, error)
	IO         *iostreams.IOStreams

	Name          string
	Description   string
	Homepage      string
	Team          string
	EnableIssues  bool
	EnableWiki    bool
	Public        bool
	Private       bool
	Internal      bool
	ConfirmSubmit bool
}

func NewCmdCreate(f *cmdutil.Factory, runF func(*CreateOptions) error) *cobra.Command {
	opts := &CreateOptions{
		IO:         f.IOStreams,
		HttpClient: f.HttpClient,
		Config:     f.Config,
	}

	cmd := &cobra.Command{
		Use:   "create [<name>]",
		Short: "Create a new repository",
		Long:  `Create a new GitHub repository.`,
		Args:  cobra.MaximumNArgs(1),
		Example: heredoc.Doc(`
			# create a repository under your account using the current directory name
			$ gh repo create

			# create a repository with a specific name
			$ gh repo create my-project

			# create a repository in an organization
			$ gh repo create cli/my-project
	  `),
		Annotations: map[string]string{
			"help:arguments": heredoc.Doc(
				`A repository can be supplied as an argument in any of the following formats:
           - <OWNER/REPO>
           - by URL, e.g. "https://github.com/OWNER/REPO"`),
		},
		RunE: func(cmd *cobra.Command, args []string) error {
			if len(args) > 0 {
				opts.Name = args[0]
			}

			if runF != nil {
				return runF(opts)
			}

			return createRun(opts)
		},
	}

	cmd.Flags().StringVarP(&opts.Description, "description", "d", "", "Description of repository")
	cmd.Flags().StringVarP(&opts.Homepage, "homepage", "h", "", "Repository home page URL")
	cmd.Flags().StringVarP(&opts.Team, "team", "t", "", "The name of the organization team to be granted access")
	cmd.Flags().BoolVar(&opts.EnableIssues, "enable-issues", true, "Enable issues in the new repository")
	cmd.Flags().BoolVar(&opts.EnableWiki, "enable-wiki", true, "Enable wiki in the new repository")
	cmd.Flags().BoolVar(&opts.Public, "public", false, "Make the new repository public")
	cmd.Flags().BoolVar(&opts.Private, "private", false, "Make the new repository private")
	cmd.Flags().BoolVar(&opts.Internal, "internal", false, "Make the new repository internal")
	cmd.Flags().BoolVarP(&opts.ConfirmSubmit, "confirm", "y", false, "Confirm the submission directly")

	return cmd
}

func createRun(opts *CreateOptions) error {
	projectDir, projectDirErr := git.ToplevelDir()

	orgName := ""
	name := opts.Name

	isNameAnArg := false
	isDescEmpty := opts.Description == ""
	isVisibilityPassed := false

	if name != "" {
		isNameAnArg = true
		if strings.Contains(name, "/") {
			newRepo, err := ghrepo.FromFullName(name)
			if err != nil {
				return fmt.Errorf("argument error: %w", err)
			}
			orgName = newRepo.RepoOwner()
			name = newRepo.RepoName()
		}
	} else {
		if projectDirErr != nil {
			return projectDirErr
		}
		name = path.Base(projectDir)
	}

	enabledFlagCount := 0
	visibility := ""
	if opts.Public {
		enabledFlagCount++
		visibility = "PUBLIC"
	}
	if opts.Private {
		enabledFlagCount++
		visibility = "PRIVATE"
	}
	if opts.Internal {
		enabledFlagCount++
		visibility = "INTERNAL"
	}

	if enabledFlagCount > 1 {
		return fmt.Errorf("expected exactly one of --public, --private, or --internal to be true")
	} else if enabledFlagCount == 1 {
		isVisibilityPassed = true
	}

	// Trigger interactive prompt if name is not passed
	if !isNameAnArg {
		newName, newDesc, newVisibility, err := interactiveRepoCreate(isDescEmpty, isVisibilityPassed, name)
		if err != nil {
			return err
		}
		if newName != "" {
			name = newName
		}
		if newDesc != "" {
			opts.Description = newDesc
		}
		if newVisibility != "" {
			visibility = newVisibility
		}
	} else {
		// Go for a prompt only if visibility isn't passed
		if !isVisibilityPassed {
			newVisibility, err := getVisibility()
			if err != nil {
				return nil
			}
			visibility = newVisibility
		}
	}

	input := repoCreateInput{
		Name:             name,
		Visibility:       visibility,
		OwnerID:          orgName,
		TeamID:           opts.Team,
		Description:      opts.Description,
		HomepageURL:      opts.Homepage,
		HasIssuesEnabled: opts.EnableIssues,
		HasWikiEnabled:   opts.EnableWiki,
	}

	httpClient, err := opts.HttpClient()
	if err != nil {
		return err
	}

	if !opts.ConfirmSubmit {
		opts.ConfirmSubmit, err = confirmSubmission(input.Name, input.OwnerID, &opts.ConfirmSubmit)
		if err != nil {
			return err
		}
	}

	if opts.ConfirmSubmit {
		repo, err := repoCreate(httpClient, input)
		if err != nil {
			return err
		}

		stderr := opts.IO.ErrOut
		stdout := opts.IO.Out
		greenCheck := utils.Green("✓")
		isTTY := opts.IO.IsStdoutTTY()

<<<<<<< HEAD
		if isTTY {
			fmt.Fprintf(stderr, "%s Created repository %s on GitHub\n", greenCheck, ghrepo.FullName(repo))
		} else {
			fmt.Fprintln(stdout, repo.URL)
		}
=======
	// TODO This is overly wordy and I'd like to streamline this.
	cfg, err := opts.Config()
	if err != nil {
		return err
	}
	// TODO: GHE support
	protocol, err := cfg.Get("", "git_protocol")
	if err != nil {
		return err
	}
	remoteURL := ghrepo.FormatRemoteURL(repo, protocol)
>>>>>>> b4ffced6

		// TODO This is overly wordy and I'd like to streamline this.
		cfg, err := opts.Config()
		if err != nil {
			return err
		}
		protocol, err := cfg.Get("", "git_protocol")
		if err != nil {
			return err
		}
		remoteURL := ghrepo.FormatRemoteURL(repo, protocol)

		if projectDirErr == nil {
			_, err = git.AddRemote("origin", remoteURL)
			if err != nil {
				return err
			}
			if isTTY {
				fmt.Fprintf(stderr, "%s Added remote %s\n", greenCheck, remoteURL)
			}
		} else if isTTY {
			doSetup := opts.ConfirmSubmit
			if !doSetup {
				err := prompt.Confirm(fmt.Sprintf("Create a local project directory for %s?", ghrepo.FullName(repo)), &doSetup)
				if err != nil {
					return err
				}
			}
			if doSetup {
				path := repo.Name

				gitInit := git.GitCommand("init", path)
				gitInit.Stdout = stdout
				gitInit.Stderr = stderr
				err = run.PrepareCmd(gitInit).Run()
				if err != nil {
					return err
				}
				gitRemoteAdd := git.GitCommand("-C", path, "remote", "add", "origin", remoteURL)
				gitRemoteAdd.Stdout = stdout
				gitRemoteAdd.Stderr = stderr
				err = run.PrepareCmd(gitRemoteAdd).Run()
				if err != nil {
					return err
				}

				fmt.Fprintf(stderr, "%s Initialized repository in './%s/'\n", greenCheck, path)
			}
		}
		return nil
	}
	fmt.Fprintln(opts.IO.Out, "Discarding...")
	return nil
}

func interactiveRepoCreate(isDescEmpty bool, isVisibilityPassed bool, repoName string) (string, string, string, error) {
	qs := []*survey.Question{}

	repoOwnerQuestion := &survey.Question{
		Name: "repoOwner",
		Prompt: &survey.Input{
			Message: "Repository name",
			Default: repoName,
		},
	}
	qs = append(qs, repoOwnerQuestion)

	if isDescEmpty {
		repoDescriptionQuestion := &survey.Question{
			Name: "repoDescription",
			Prompt: &survey.Input{
				Message: "Repository description",
			},
		}

		qs = append(qs, repoDescriptionQuestion)
	}

	if !isVisibilityPassed {
		repoVisibilityQuestion := &survey.Question{
			Name: "repoVisibility",
			Prompt: &survey.Select{
				Message: "Visibility",
				Options: []string{"PUBLIC", "PRIVATE", "INTERNAL"},
			},
		}
		qs = append(qs, repoVisibilityQuestion)
	}

	answers := struct {
		RepoOwner       string
		RepoDescription string
		RepoVisibility  string
	}{}

	err := prompt.SurveyAsk(qs, &answers)

	if err != nil {
		return "", "", "", err
	}

	return answers.RepoOwner, answers.RepoDescription, answers.RepoVisibility, nil

}

func confirmSubmission(repoName string, repoOwner string, isConfirmFlagPassed *bool) (bool, error) {
	qs := []*survey.Question{}

	promptString := ""
	if repoOwner != "" {
		promptString = fmt.Sprintf("This will create %s/%s in your current directory. Continue? ", repoOwner, repoName)
	} else {
		promptString = fmt.Sprintf("This will create %s in your current directory. Continue? ", repoName)
	}

	confirmSubmitQuestion := &survey.Question{
		Name: "confirmSubmit",
		Prompt: &survey.Confirm{
			Message: promptString,
		},
	}
	qs = append(qs, confirmSubmitQuestion)

	answer := struct {
		ConfirmSubmit bool
	}{}

	err := prompt.SurveyAsk(qs, &answer)
	if err != nil {
		return false, err
	}

	return answer.ConfirmSubmit, nil
}

func getVisibility() (string, error) {
	qs := []*survey.Question{}

	getVisibilityQuestion := &survey.Question{
		Name: "repoVisibility",
		Prompt: &survey.Select{
			Message: "Visibility",
			Options: []string{"PUBLIC", "PRIVATE", "INTERNAL"},
		},
	}
	qs = append(qs, getVisibilityQuestion)

	answer := struct {
		RepoVisibility string
	}{}

	err := prompt.SurveyAsk(qs, &answer)
	if err != nil {
		return "", err
	}

	return answer.RepoVisibility, nil
}<|MERGE_RESOLUTION|>--- conflicted
+++ resolved
@@ -198,31 +198,12 @@
 		greenCheck := utils.Green("✓")
 		isTTY := opts.IO.IsStdoutTTY()
 
-<<<<<<< HEAD
-		if isTTY {
-			fmt.Fprintf(stderr, "%s Created repository %s on GitHub\n", greenCheck, ghrepo.FullName(repo))
-		} else {
-			fmt.Fprintln(stdout, repo.URL)
-		}
-=======
-	// TODO This is overly wordy and I'd like to streamline this.
-	cfg, err := opts.Config()
-	if err != nil {
-		return err
-	}
-	// TODO: GHE support
-	protocol, err := cfg.Get("", "git_protocol")
-	if err != nil {
-		return err
-	}
-	remoteURL := ghrepo.FormatRemoteURL(repo, protocol)
->>>>>>> b4ffced6
-
 		// TODO This is overly wordy and I'd like to streamline this.
 		cfg, err := opts.Config()
 		if err != nil {
 			return err
 		}
+		// TODO: GHE support
 		protocol, err := cfg.Get("", "git_protocol")
 		if err != nil {
 			return err
