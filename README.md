# GitHub CLI

`gh` is GitHub on the command line. It brings pull requests, issues, and other GitHub concepts to the terminal next to where you are already working with `git` and your code.

![screenshot of gh pr status](https://user-images.githubusercontent.com/98482/84171218-327e7a80-aa40-11ea-8cd1-5177fc2d0e72.png)

## Availability

GitHub CLI is available for repositories hosted on GitHub.com and GitHub Enterprise Server 2.20+, and to install on macOS, Windows, and Linux. 


## Documentation

<<<<<<< HEAD
Read the [official docs][] for usage and more information.
=======
- `gh pr [status, list, view, checkout, create]`
- `gh issue [status, list, view, create]`
- `gh repo [view, create, clone, fork]`
- `gh auth [login, logout, refresh, status]`
- `gh config [get, set]`
- `gh help`
>>>>>>> a50b0dbc


## We want your feedback

We'd love to hear your feedback about `gh`. If you spot bugs or have features that you'd really like to see in `gh`, please check out the [contributing page][].



<!-- this anchor is linked to from elsewhere, so avoid renaming it -->
## Installation

### macOS

`gh` is available via Homebrew and MacPorts.

#### Homebrew

|Install:|Upgrade:|
|---|---|
|`brew install gh`|`brew upgrade gh`|

#### MacPorts

|Install:|Upgrade:|
|---|---|
|`sudo port install gh`|`sudo port selfupdate && sudo port upgrade gh`|



### Linux

See [Linux installation docs](/docs/install_linux.md).

### Windows

`gh` is available via [scoop][], [Chocolatey][], and as downloadable MSI.

#### scoop

Install:

```powershell
scoop bucket add github-gh https://github.com/cli/scoop-gh.git
scoop install gh
```

Upgrade:

```powershell
scoop update gh
```

#### Chocolatey

|Install:|Upgrade:|
|---|---|
|`choco install gh`|`choco upgrade gh`|


#### Signed MSI

MSI installers are available for download on the [releases page][].

### Other platforms

Download packaged binaries from the [releases page][].

### Build from source

See here on how to [build GitHub CLI from source][build from source].

## Comparison with hub

For many years, [hub][] was the unofficial GitHub CLI tool. `gh` is a new project that helps us explore
what an official GitHub CLI tool can look like with a fundamentally different design. While both
tools bring GitHub to the terminal, `hub` behaves as a proxy to `git`, and `gh` is a standalone
tool. Check out our [more detailed explanation][gh-vs-hub] to learn more.


[official docs]: https://cli.github.com/manual
[scoop]: https://scoop.sh
[Chocolatey]: https://chocolatey.org
[releases page]: https://github.com/cli/cli/releases/latest
[hub]: https://github.com/github/hub
[contributing page]: https://github.com/cli/cli/blob/trunk/.github/CONTRIBUTING.md
[gh-vs-hub]: /docs/gh-vs-hub.md
[build from source]: /docs/source.md<|MERGE_RESOLUTION|>--- conflicted
+++ resolved
@@ -11,16 +11,8 @@
 
 ## Documentation
 
-<<<<<<< HEAD
 Read the [official docs][] for usage and more information.
-=======
-- `gh pr [status, list, view, checkout, create]`
-- `gh issue [status, list, view, create]`
-- `gh repo [view, create, clone, fork]`
-- `gh auth [login, logout, refresh, status]`
-- `gh config [get, set]`
-- `gh help`
->>>>>>> a50b0dbc
+
 
 
 ## We want your feedback
