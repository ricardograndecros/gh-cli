package git

import (
	"bytes"
	"errors"
	"fmt"
	"net/url"
	"os"
	"os/exec"
	"regexp"
	"strings"

	"github.com/cli/cli/internal/run"
)

<<<<<<< HEAD
func VerifyRef(ref string) bool {
	showRef := exec.Command("git", "show-ref", "--verify", "--quiet", ref)
	err := run.PrepareCmd(showRef).Run()
	return err == nil
=======
// Ref represents a git commit reference
type Ref struct {
	Hash string
	Name string
}

// TrackingRef represents a ref for a remote tracking branch
type TrackingRef struct {
	RemoteName string
	BranchName string
}

func (r TrackingRef) String() string {
	return "refs/remotes/" + r.RemoteName + "/" + r.BranchName
}

// ShowRefs resolves fully-qualified refs to commit hashes
func ShowRefs(ref ...string) ([]Ref, error) {
	args := append([]string{"show-ref", "--verify", "--"}, ref...)
	showRef := exec.Command("git", args...)
	output, err := utils.PrepareCmd(showRef).Output()

	var refs []Ref
	for _, line := range outputLines(output) {
		parts := strings.SplitN(line, " ", 2)
		if len(parts) < 2 {
			continue
		}
		refs = append(refs, Ref{
			Hash: parts[0],
			Name: parts[1],
		})
	}

	return refs, err
>>>>>>> 1fb0eefd
}

// CurrentBranch reads the checked-out branch for the git repository
func CurrentBranch() (string, error) {
	refCmd := GitCommand("symbolic-ref", "--quiet", "--short", "HEAD")

	output, err := run.PrepareCmd(refCmd).Output()
	if err == nil {
		// Found the branch name
		return firstLine(output), nil
	}

	var cmdErr *run.CmdError
	if errors.As(err, &cmdErr) {
		if cmdErr.Stderr.Len() == 0 {
			// Detached head
			return "", errors.New("git: not on any branch")
		}
	}

	// Unknown error
	return "", err
}

func listRemotes() ([]string, error) {
	remoteCmd := exec.Command("git", "remote", "-v")
	output, err := run.PrepareCmd(remoteCmd).Output()
	return outputLines(output), err
}

func Config(name string) (string, error) {
	configCmd := exec.Command("git", "config", name)
	output, err := run.PrepareCmd(configCmd).Output()
	if err != nil {
		return "", fmt.Errorf("unknown config key: %s", name)
	}

	return firstLine(output), nil

}

var GitCommand = func(args ...string) *exec.Cmd {
	return exec.Command("git", args...)
}

func UncommittedChangeCount() (int, error) {
	statusCmd := GitCommand("status", "--porcelain")
	output, err := run.PrepareCmd(statusCmd).Output()
	if err != nil {
		return 0, err
	}
	lines := strings.Split(string(output), "\n")

	count := 0

	for _, l := range lines {
		if l != "" {
			count++
		}
	}

	return count, nil
}

type Commit struct {
	Sha   string
	Title string
}

func Commits(baseRef, headRef string) ([]*Commit, error) {
	logCmd := GitCommand(
		"-c", "log.ShowSignature=false",
		"log", "--pretty=format:%H,%s",
		"--cherry", fmt.Sprintf("%s...%s", baseRef, headRef))
	output, err := run.PrepareCmd(logCmd).Output()
	if err != nil {
		return []*Commit{}, err
	}

	commits := []*Commit{}
	sha := 0
	title := 1
	for _, line := range outputLines(output) {
		split := strings.SplitN(line, ",", 2)
		if len(split) != 2 {
			continue
		}
		commits = append(commits, &Commit{
			Sha:   split[sha],
			Title: split[title],
		})
	}

	if len(commits) == 0 {
		return commits, fmt.Errorf("could not find any commits between %s and %s", baseRef, headRef)
	}

	return commits, nil
}

func CommitBody(sha string) (string, error) {
	showCmd := GitCommand("-c", "log.ShowSignature=false", "show", "-s", "--pretty=format:%b", sha)
	output, err := run.PrepareCmd(showCmd).Output()
	if err != nil {
		return "", err
	}
	return string(output), nil
}

// Push publishes a git ref to a remote and sets up upstream configuration
func Push(remote string, ref string) error {
	pushCmd := GitCommand("push", "--set-upstream", remote, ref)
	pushCmd.Stdout = os.Stdout
	pushCmd.Stderr = os.Stderr
	return run.PrepareCmd(pushCmd).Run()
}

type BranchConfig struct {
	RemoteName string
	RemoteURL  *url.URL
	MergeRef   string
}

// ReadBranchConfig parses the `branch.BRANCH.(remote|merge)` part of git config
func ReadBranchConfig(branch string) (cfg BranchConfig) {
	prefix := regexp.QuoteMeta(fmt.Sprintf("branch.%s.", branch))
	configCmd := GitCommand("config", "--get-regexp", fmt.Sprintf("^%s(remote|merge)$", prefix))
	output, err := run.PrepareCmd(configCmd).Output()
	if err != nil {
		return
	}
	for _, line := range outputLines(output) {
		parts := strings.SplitN(line, " ", 2)
		if len(parts) < 2 {
			continue
		}
		keys := strings.Split(parts[0], ".")
		switch keys[len(keys)-1] {
		case "remote":
			if strings.Contains(parts[1], ":") {
				u, err := ParseURL(parts[1])
				if err != nil {
					continue
				}
				cfg.RemoteURL = u
			} else if !isFilesystemPath(parts[1]) {
				cfg.RemoteName = parts[1]
			}
		case "merge":
			cfg.MergeRef = parts[1]
		}
	}
	return
}

func isFilesystemPath(p string) bool {
	return p == "." || strings.HasPrefix(p, "./") || strings.HasPrefix(p, "/")
}

// ToplevelDir returns the top-level directory path of the current repository
func ToplevelDir() (string, error) {
	showCmd := exec.Command("git", "rev-parse", "--show-toplevel")
	output, err := run.PrepareCmd(showCmd).Output()
	return firstLine(output), err

}

func outputLines(output []byte) []string {
	lines := strings.TrimSuffix(string(output), "\n")
	return strings.Split(lines, "\n")

}

func firstLine(output []byte) string {
	if i := bytes.IndexAny(output, "\n"); i >= 0 {
		return string(output)[0:i]
	}
	return string(output)
}<|MERGE_RESOLUTION|>--- conflicted
+++ resolved
@@ -13,12 +13,6 @@
 	"github.com/cli/cli/internal/run"
 )
 
-<<<<<<< HEAD
-func VerifyRef(ref string) bool {
-	showRef := exec.Command("git", "show-ref", "--verify", "--quiet", ref)
-	err := run.PrepareCmd(showRef).Run()
-	return err == nil
-=======
 // Ref represents a git commit reference
 type Ref struct {
 	Hash string
@@ -39,7 +33,7 @@
 func ShowRefs(ref ...string) ([]Ref, error) {
 	args := append([]string{"show-ref", "--verify", "--"}, ref...)
 	showRef := exec.Command("git", args...)
-	output, err := utils.PrepareCmd(showRef).Output()
+	output, err := run.PrepareCmd(showRef).Output()
 
 	var refs []Ref
 	for _, line := range outputLines(output) {
@@ -54,7 +48,6 @@
 	}
 
 	return refs, err
->>>>>>> 1fb0eefd
 }
 
 // CurrentBranch reads the checked-out branch for the git repository
